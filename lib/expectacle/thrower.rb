--- conflicted
+++ resolved
@@ -3,40 +3,8 @@
 require 'expectacle/thrower_base'
 
 module Expectacle
-<<<<<<< HEAD
-  class Thrower
-    attr_accessor :logger
-    attr_reader :base_dir
-
-    def initialize(timeout: 60, verbose: true, base_dir: '', logger: $stdout)
-      # remote connection timeout (sec)
-      @timeout = timeout
-      # cli mode flag
-      @enable_mode = false
-      # debug (use debug print to stdout)
-      $expect_verbose = verbose
-      # base dir
-      @base_dir = File.expand_path(File.join(__dir__,  base_dir))
-      # logger
-      setup_default_logger(logger)
-    end
-
-    def prompts_dir
-      File.join @base_dir, 'prompts'
-    end
-
-    def hosts_dir
-      File.join @base_dir, 'hosts'
-    end
-
-    def commands_dir
-      File.join @base_dir, 'commands'
-    end
-
-=======
   # Thrower logic(command list operation)
   class Thrower < ThrowerBase
->>>>>>> b5a1abfc
     def run_command_for_all_hosts(host_list_file, command_list_file)
       do_for_all_hosts(host_list_file) do
         run_command_for_host command_list_file
